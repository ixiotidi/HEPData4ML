--- conflicted
+++ resolved
@@ -89,23 +89,14 @@
             jet_files.append(hep_file)
 
     # Now put everything into an HDF5 file.
-<<<<<<< HEAD
-=======
-    DelphesWithTruthToHDF5(
-        delphes_files=jet_files,
-        truth_files=truth_files,
-        h5_file=h5_file,
-        verbosity=delphes_to_h5_verbosity,
-        separate_truth_particles=separate_truth_particles
-    )
->>>>>>> d9bcd096
 
     if(use_delphes):
         DelphesWithTruthToHDF5(
             jet_files,
             truth_files=truth_files,
             h5_file=h5_file,
-            verbosity=h5_conversion_verbosity
+            verbosity=h5_conversion_verbosity,
+            separate_truth_particles=separate_truth_particles
         )
 
         # Cleanup: Delete the jet files, since they can always be fetched from the compressed HepMC files.
@@ -117,7 +108,8 @@
             jet_files,
             truth_files=truth_files,
             h5_file=h5_file,
-            verbosity=h5_conversion_verbosity
+            verbosity=h5_conversion_verbosity,
+            separate_truth_particles=separate_truth_particles
         )
 
         #Cleanup: Compress the HepMC files.
